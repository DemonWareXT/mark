--- conflicted
+++ resolved
@@ -10,12 +10,9 @@
 	Username string `env:"MARK_USERNAME" toml:"username"`
 	Password string `env:"MARK_PASSWORD" toml:"password"`
 	BaseURL  string `env:"MARK_BASE_URL" toml:"base_url"`
-<<<<<<< HEAD
 	CWD      string `env:"MARK_CWD" toml:"cwd"`
-=======
 	H1Title  bool   `env:"MARK_H1_TITLE" toml:"h1_title"`
 	H1Drop   bool   `env:"MARK_H1_DROP"  toml:"h1_drop"`
->>>>>>> 530e0ea5
 }
 
 func LoadConfig(path string) (*Config, error) {
