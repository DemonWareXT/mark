--- conflicted
+++ resolved
@@ -4,14 +4,11 @@
 	"bytes"
 	"crypto/sha256"
 	"encoding/hex"
-<<<<<<< HEAD
-	"github.com/kovetskiy/mark/pkg/mark/utils"
-=======
 	"github.com/kovetskiy/mark/pkg/mark/vfs"
->>>>>>> 530e0ea5
 	"io"
 	"net/url"
 	"path"
+	"path/filepath"
 	"sort"
 	"strings"
 
@@ -39,37 +36,10 @@
 func ResolveAttachments(
 	api *confluence.API,
 	page *confluence.PageInfo,
-<<<<<<< HEAD
-	base string,
-	relativePath string,
-	replacements map[string]string,
-) ([]Attachment, error) {
-	attaches := []Attachment{}
-	var (
-		spath string
-		err   error
-	)
-	for replace, name := range replacements {
-		if spath, err = utils.PathFinder(base, relativePath, name); err != nil {
-			return nil, karma.Format(
-				err,
-				"unable access attachment: %q", name,
-			)
-		}
-		attach := Attachment{
-			Name:     name,
-			Filename: strings.ReplaceAll(name, "/", "_"),
-			Path:     spath,
-			Replace:  replace,
-		}
-
-		checksum, err := getChecksum(attach.Path)
-=======
 	attaches []Attachment,
 ) ([]Attachment, error) {
 	for i, _ := range attaches {
 		checksum, err := getChecksum(bytes.NewReader(attaches[i].FileBytes))
->>>>>>> 530e0ea5
 		if err != nil {
 			return nil, karma.Format(
 				err,
