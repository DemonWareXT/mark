package macro

import (
	"bytes"
	"fmt"
	"regexp"
	"strings"
	"text/template"

	"github.com/kovetskiy/mark/pkg/mark/includes"
	"github.com/reconquest/karma-go"
	"github.com/reconquest/pkg/log"
	"github.com/reconquest/regexputil-go"
	"gopkg.in/yaml.v2"
)

var reMacroDirective = regexp.MustCompile(
	// <!-- Macro: <regexp>
	//      Template: <template path>
	//      <optional yaml data> -->

	`(?s)` + // dot capture newlines
		/**/ `<!--\s*Macro:\s*(?P<expr>[^\n]+)\n` +
		/*    */ `\s*Template:\s*(?P<template>.+?)\s*` +
		/*   */ `(?P<config>\n.*?)?-->`,
)

type Macro struct {
	Regexp   *regexp.Regexp
	Template *template.Template
	Config   string
}

func (macro *Macro) Apply(
	content []byte,
) ([]byte, error) {
	var err error

	content = macro.Regexp.ReplaceAllFunc(
		content,
		func(match []byte) []byte {
			config := map[string]interface{}{}

			err = yaml.Unmarshal([]byte(macro.Config), &config)
			if err != nil {
				err = karma.Format(
					err,
					"unable to unmarshal macros config template",
				)
			}

			var buffer bytes.Buffer

			err = macro.Template.Execute(&buffer, macro.configure(
				config,
				macro.Regexp.FindSubmatch(match),
			))
			if err != nil {
				err = karma.Format(
					err,
					"unable to execute macros template",
				)
			}

			return buffer.Bytes()
		},
	)

	return content, err
}

func (macro *Macro) configure(node interface{}, groups [][]byte) interface{} {
	switch node := node.(type) {
	case map[interface{}]interface{}:
		for key, value := range node {
			node[key] = macro.configure(value, groups)
		}

		return node
	case map[string]interface{}:
		for key, value := range node {
			node[key] = macro.configure(value, groups)
		}

		return node
	case []interface{}:
		for key, value := range node {
			node[key] = macro.configure(value, groups)
		}

		return node
	case string:
		for i, group := range groups {
			node = strings.ReplaceAll(
				node,
				fmt.Sprintf("${%d}", i),
				string(group),
			)
		}

		return node
	}

	return node
}

func ExtractMacros(
	base string,
	contents []byte,
	templates *template.Template,
) ([]Macro, []byte, error) {
	var err error

	var macros []Macro

	contents = reMacroDirective.ReplaceAllFunc(
		contents,
		func(spec []byte) []byte {
			if err != nil {
				return spec
			}

			groups := reMacroDirective.FindStringSubmatch(string(spec))

			var (
				expr     = regexputil.Subexp(reMacroDirective, groups, "expr")
				template = regexputil.Subexp(
					reMacroDirective,
					groups,
					"template",
				)
				config = regexputil.Subexp(reMacroDirective, groups, "config")

				macro Macro
			)

<<<<<<< HEAD
			macro.Template, err = includes.LoadTemplate("", "", template, templates)
			if err != nil {
				err = karma.Format(err, "unable to load template")
=======
			if strings.HasPrefix(template, "#") {
				cfg := map[string]interface{}{}
>>>>>>> 530e0ea5

				err = yaml.Unmarshal([]byte(config), &cfg)
				if err != nil {
					err = karma.Format(
						err,
						"unable to unmarshal macros config template",
					)
					return nil
				}
				body, _ := cfg[template[1:]].(string)
				macro.Template, err = templates.New(template).Parse(body)
				if err != nil {
					err = karma.Format(
						err,
						"unable to parse template",
					)
					return nil
				}
			} else {
				macro.Template, err = includes.LoadTemplate(base, template, "{{", "}}", templates)
				if err != nil {
					err = karma.Format(err, "unable to load template")
	
					return nil
				}
			}


			facts := karma.
				Describe("template", template).
				Describe("expr", expr)

			macro.Regexp, err = regexp.Compile(expr)
			if err != nil {
				err = facts.
					Format(
						err,
						"unable to compile macros regexp",
					)

				return nil
			}

			macro.Config = config

			log.Tracef(
				facts.Describe("config", macro.Config),
				"loaded macro %q",
				expr,
			)

			macros = append(macros, macro)

			return []byte{}
		},
	)

	return macros, contents, err
}<|MERGE_RESOLUTION|>--- conflicted
+++ resolved
@@ -134,14 +134,14 @@
 				macro Macro
 			)
 
-<<<<<<< HEAD
-			macro.Template, err = includes.LoadTemplate("", "", template, templates)
+			macro.Template, err = includes.LoadTemplate("", "", template, "{{", "}}", templates)
 			if err != nil {
 				err = karma.Format(err, "unable to load template")
-=======
+				return nil
+			}
+
 			if strings.HasPrefix(template, "#") {
 				cfg := map[string]interface{}{}
->>>>>>> 530e0ea5
 
 				err = yaml.Unmarshal([]byte(config), &cfg)
 				if err != nil {
@@ -161,14 +161,13 @@
 					return nil
 				}
 			} else {
-				macro.Template, err = includes.LoadTemplate(base, template, "{{", "}}", templates)
+				macro.Template, err = includes.LoadTemplate(base, "", template, "{{", "}}", templates)
 				if err != nil {
 					err = karma.Format(err, "unable to load template")
-	
+
 					return nil
 				}
 			}
-
 
 			facts := karma.
 				Describe("template", template).
